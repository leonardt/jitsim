--- conflicted
+++ resolved
@@ -75,14 +75,10 @@
 build/libsimjit.so: $(LIBOBJS)
 	$(CXX) $(LDFLAGS) $(LIBOBJS) $(LLVMLDFLAGS) -shared -lcoreir -o $@
 
-<<<<<<< HEAD
 build/libsimjit.dylib: $(LIBOBJS)
 	$(CXX) $(LDFLAGS) $(LIBOBJS) $(LLVMLDFLAGS) -dynamiclib -lcoreir -o $@
 
-build/jitfrontend: build/libsimjit.$(TARGET) $(BINOBJS)
-=======
 build/jitfrontend: build/libsimjit.so build/objs/jitfrontend.o
->>>>>>> 65a7b7bd
 	$(CXX) $(LDFLAGS) $(BINOBJS) $(LLVMLDFLAGS) -Wl,-rpath,build -lcoreir -lcoreir-commonlib -lsimjit  -o $@
 
 .PHONY: clean
